# Singularity Changelog

<<<<<<< HEAD
## v3.8.2 - \[2021-08-31\]
=======
## Changes since last release

### New features / functionalities

  - `--writable-tmpfs` can be used with `singularity build` to run
    the `%test` section of the build with a ephemeral tmpfs overlay,
    permitting tests that write to the container filesystem.

### Changed defaults / behaviours

  - LABELs from Docker/OCI images are now inherited. This fixes a longstanding
    regression from Singularity 2.x. Note that you will now need to use
    `--force` in a build to override a label that already exists in the source
    Docker/OCI container.

## v3.8.2 - [2021-08-31]
>>>>>>> 49bf07bc

### Bug fixes

- Fix regression when files `source`d from `%environment` contain `\` escaped
  shell builtins (fixes issue with `source` of conda profile.d script).
- `singularity delete` will use the correct library service when the hostname
  is specified in the `library://` URI.
- `singularity build` will use the correct library service when the hostname
  is specified in the `library://` URI / definition file.
- Call `debootstrap` with correct Debian arch when it is not identical to the
  value of `runtime.GOARCH`. E.g. `ppc64el -> ppc64le`.
- When destination is ommitted in `%files` entry in definition file, ensure
  globbed files are copied to correct resolved path.
- Return an error if `--tokenfile` used for `remote login` to an OCI registry,
  as this is not supported.
- Ensure repeated `remote login` to same URI does not create duplicate entries
  in `~/.singularity/remote.yaml`.
- Properly escape single quotes in Docker `CMD` / `ENTRYPOINT` translation.
- Use host uid when choosing unsquashfs flags, to avoid selinux xattr errors
  with `--fakeroot` on non-EL/Fedora distributions with recent squashfs-tools.
- Updated the modified golang-x-crypto module with the latest upstream
  version.

## v3.8.1 - \[2021-08-12\]

### Bug Fixes

- Allow escaped `\$` in a SINGULARITYENV_ var to set a literal `$` in
  a container env var. Also allow escaped commas and colons in the
  source bind path.
- Handle absolute symlinks correctly in multi-stage build `%copy from`
  blocks.
- Fix incorrect reference in sandbox restrictive permissions warning.
- Prevent garbage collection from closing the container image file
  descriptor.
- Update to Arch Linux pacman.conf URL and remove file size verification.
- Avoid panic when mountinfo line has a blank field.

## v3.8.0 - \[2021-06-15\]

### Changed defaults / behaviours

> :warning: Go module was renamed from `github.com/sylabs/singularity` to `github.com/hpcng/singularity`

### New features / functionalities

- A new `overlay` command allows creation and addition of writable overlays.
- Administrators can allow named users/groups to use specific CNI network
  configurations. Managed by directives in `singularity.conf`.
- The `build` command now honors `--nv`, `--rocm`, and `--bind` flags,
  permitting builds that require GPU access or files bound in from the host.
- A library service hostname can be specified as the first component of a
  `library://` URL.
- Singularity is now relocatable for unprivileged installations only.

### Bug Fixes

- Respect http proxy server environment variables in key operations.
- When pushing SIF images to `oras://` endpoints, work around Harbor
  & GitLab failure to accept the `SifConfigMediaType`.
- Avoid a `setfsuid` compilation warning on some gcc versions.
- Fix a crash when silent/quiet log levels used on pulls from
  `shub://` and `http(s)://` URIs.
- Wait for dm device to appear when mounting an encrypted container
  rootfs.
- Accommodate ppc64le pageSize in TestCgroups and disable -race.
- Fix Debian packaging

### Testing / Development

Testing changes are not generally itemized. However, developers and contributors
should note that this release has modified the behavior of `make test` for ease
of use:

- `make test` runs limited unit and integration tests that will not
  require docker hub credentials.
- `make testall` runs the full unit/integration/e2e test suite that
  requires docker credentials to be set with `E2E_DOCKER_USERNAME`
  and `E2E_DOCKER_PASSWORD` environment variables.

## v3.7.4 - \[2021-05-26\]

### Security Related Fixes

- [CVE-2021-32635](https://github.com/hpcng/singularity/security/advisories/GHSA-jq42-hfch-42f3):
  Due to incorrect use of a default URL, singularity action commands
  (run/shell/exec) specifying a container using a library:// URI will
  always attempt to retrieve the container from the default remote
  endpoint (cloud.sylabs.io) rather than the configured remote
  endpoint.  An attacker may be able to push a malicious container to
  the default remote endpoint with a URI that is identical to the URI
  used by a victim with a non-default remote endpoint, thus executing
  the malicious container.

## v3.7.3 - \[2021-04-06\]

### Security Related Fixes

- [CVE-2021-29136](https://github.com/opencontainers/umoci/security/advisories/GHSA-9m95-8hx6-7p9v):
  A dependency used by Singularity to extract docker/OCI image layers can be
  tricked into modifying host files by creating a malicious layer that has a
  symlink with the name "." (or "/"), when running as root. This vulnerability
  affects a `singularity build` or `singularity pull` as root, from a docker or
  OCI source.

## v3.7.2 - \[2021-03-09\]

### Bug Fixes

- Fix progress bar display when source image size is unknown.
- Fix a memory usage / leak issue when building from an existing image file.
- Fix to allow use of `--library` flag to point push/pull at default cloud
  library when another remote is in use.
- Address false positive loop test errors, and an e2e test registry setup issue.

## v3.7.1 - \[2021-01-12\]

### Bug Fixes

- Accommodate /sys/fs/selinux mount changes on kernel 5.9+.
- Fix loop devices file descriptor leak when shared loop devices is enabled.
- Use MaxLoopDevices variable from config file in all appropriate locations.
- Use -buildmode=default (non pie) on ppc64le to prevent crashes when using
  plugins.
- Remove spurious warning in parseTokenSection()
- e2e test fixes for new kernels, new unsquashfs version.
- Show correct web URI for detached builds against alternate remotes.

### New features / functionalities

- The singularity binary is now relocatable when built without setuid support

## v3.7.0 - \[2020-11-24\]

### New features / functionalities

- Allow configuration of global custom keyservers, separate from remote
  endpoints.
- Add a new global keyring, for public keys only (used for ECL).
- The `remote login` commmand now supports authentication to Docker/OCI
  registries and custom keyservers.
- New `--exclusive` option for `remote use` allows admin to lock usage to a
  specific remote.
- A new `Fingerprints:` header in definition files will check that a SIF source
  image can be verified, and is signed with keys matching all specified
  fingerprints.
- Labels can be set dynamically from a build's `%post` section by setting them
  in the `SINGULARITY_LABELS` environment variable.
- New `build-arch` label is automatically set to the architecture of the host
  during a container build.
- New `-D/--description` flag for `singularity push` sets description for a
  library container image.
- `singularity remote status` shows validity of authentication token if set.
- `singularity push` reports quota usage and URL on successful push to a library
  server that supports this.
- A new `--no-mount` flag for actions allows a user to disable
  proc/sys/dev/devpts/home/tmp/hostfs/cwd mounts, even if they are enabled in
  `singularity.conf`.

### Changed defaults / behaviours

- When actions (run/shell/exec...) are used without `--fakeroot` the umask from
  the calling environment will be propagated into the container, so that files
  are created with expected permissions. Use the new `--no-umask` flag to return
  to the previous behaviour of setting a default 0022 umask.
- Container metadata, environment, scripts are recorded in a descriptor in
  builds to SIF files, and `inspect` will use this if present.
- The `--nv` flag for NVIDIA GPU support will not resolve libraries reported by
  `nvidia-container-cli` via the ld cache. Will instead respect absolute paths
  to libraries reported by the tool, and bind all versioned symlinks to them.
- General re-work of the `remote login` flow, adds prompts and token
  verification before replacing an existing authentication token.
- The Execution Control List (ECL) now verifies container fingerprints using the
  new global keyring. Previously all users would need relevant keys in their own
  keyring.
- The SIF layer mediatype for ORAS has been changed to
  `application/vnd.sylabs.sif.layer.v1.sif` reflecting the published
  [opencontainers/artifacts](https://github.com/opencontainers/artifacts/blob/master/artifact-authors.md#defining-layermediatypes)
  value.
- `SINGULARITY_BIND` has been restored as an environment variable set within a
  running container. It now reflects all user binds requested by the `-B/--bind`
  flag, as well as via `SINGULARITY_BIND[PATHS]`.
- `singularity search` now correctly searches for container images matching the
  host architecture by default. A new `--arch` flag allows searching for other
  architectures. A new results format gives more detail about container image
  results, while users and collections are no longer returned.

### Bug Fixes

- Support larger definition files, environments etc. by passing engine
  configuration in the environment vs. via socket buffer.
- Ensure `docker-daemon:` and other source operations respect
  `SINGULARITY_TMPDIR` for all temporary files.
- Support double quoted filenames in the `%files` section of build definitions.
- Correct `cache list` sizes to show KiB with powers of 1024, matching `du` etc.
- Don't fail on `enable fusemount=no` when no fuse mounts are needed.
- Pull OCI images to the correct requested location when the cache is disabled.
- Ensure `Singularity>` prompt is set when container has no environment script,
  or singularity is called through a wrapper script.
- Avoid build failures in `yum/dnf` operations against the 'setup' package on
  `RHEL/CentOS/Fedora` by ensuring staged `/etc/` files do not match distro
  default content.
- Failed binds to `/etc/hosts` and `/etc/localtime` in a container run with
  `--contain` are no longer fatal errors.
- Don't initialize the cache for actions where it is not required.
- Increase embedded shell interpreter timeout, to allow slow-running environment
  scripts to complete.
- Correct buffer handling for key import to allow import from STDIN.
- Reset environment to avoid `LD_LIBRARY_PATH` issues when resolving
  dependencies for the `unsquashfs` sandbox.
- Fall back to `/sbin/ldconfig` if `ldconfig` on `PATH` fails while resolving
  GPU libraries. Fixes problems on systems using Nix / Guix.
- Address issues caused by error code changes in `unsquashfs` version 4.4.
- Ensure `/dev/kfd` is bound into container for ROCm when `--rocm` is used with
  `--contain`.
- Tolerate comments on `%files` sections in build definition files.
- Fix a loop device file descriptor leak.

### Known Issues

- A change in Linux kernel 5.9 causes `--fakeroot` builds to fail with a
  `/sys/fs/selinux` remount error. This will be addressed in Singularity v3.7.1.

## v3.6.4 - \[2020-10-13\]

### Security related fixes

Singularity 3.6.4 addresses the following security issue.

- [CVE-2020-15229](https://github.com/hpcng/singularity/security/advisories/GHSA-7gcp-w6ww-2xv9):
  Due to insecure handling of path traversal and the lack of path sanitization
  within unsquashfs (a distribution provided utility used by Singularity), it is
  possible to overwrite/create files on the host filesystem during the
  extraction of a crafted squashfs filesystem. Affects unprivileged execution of
  SIF / SquashFS images, and image builds from SIF / SquashFS images.

### Bug Fixes

- Update scs-library-client to support `library://` backends using an 3rd party
  S3 object store that does not strictly conform to v4 signature spec.

## v3.6.3 - \[2020-09-15\]

### Security related fixes

Singularity 3.6.3 addresses the following security issues.

- [CVE-2020-25039](https://github.com/hpcng/singularity/security/advisories/GHSA-w6v2-qchm-grj7):
  When a Singularity action command (run, shell, exec) is run with the fakeroot
  or user namespace option, Singularity will extract a container image to a
  temporary sandbox directory. Due to insecure permissions on the temporary
  directory it is possible for any user with access to the system to read the
  contents of the image. Additionally, if the image contains a world-writable
  file or directory, it is possible for a user to inject arbitrary content into
  the running container.

- [CVE-2020-25040](https://github.com/hpcng/singularity/security/advisories/GHSA-jv9c-w74q-6762):
  When a Singularity command that results in a container build operation is
  executed, it is possible for a user with access to the system to read the
  contents of the image during the build. Additionally, if the image contains a
  world-writable file or directory, it is possible for a user to inject
  arbitrary content into the running build, which in certain circumstances may
  enable arbitrary code execution during the build and/or when the built
  container is run.

## Change defaults / behaviours

- The value for maximum number of loop devices in the config file is now used
  everywhere instead of redefining this value

### Bug Fixes

- Add CAP_MKNOD in capability bounding set of RPC to fix issue with cryptsetup
  when decrypting image from within a docker container.
- Fix decryption issue when using both IPC and PID namespaces.
- Fix unsupported builtins panic from shell interpreter and add umask support
  for definition file scripts.
- Do not load keyring in prepare_linux if ECL not enabled.
- Ensure sandbox option overrides remote build destination.

## v3.6.2 - \[2020-08-25\]

### New features / functionalities

- Add --force option to `singularity delete` for non-interactive workflows.

### Change defaults / behaviours

- Default to current architecture for `singularity delete`.

### Bug Fixes

- Respect current remote for `singularity delete` command.
- Allow `rw` as a (noop) bind option.
- Fix capability handling regression in overlay mount.
- Fix LD_LIBRARY_PATH environment override regression with `--nv/--rocm`.
- Fix environment variable duplication within singularity engine.
- Use `-user-xattrs` for unsquashfs to avoid error with rootless extraction
  using unsquashfs 3.4 (Ubuntu 20.04).
- Correct `--no-home` message for 3.6 CWD behavior.
- Don't fail if parent of cache dir not accessible.
- Fix tests for Go 1.15 Ctty handling.
- Fix additional issues with test images on ARM64.
- Fix FUSE e2e tests to use container ssh_config.

## v3.6.1 - \[2020-07-21\]

### New features / functionalities

- Support compilation with `FORTIFY_SOURCE=2` and build in `pie` mode with
  `fstack-protector` enabled (#5433).

### Bug Fixes

- Provide advisory message r.e. need for `upper` and `work` to exist in overlay
  images.
- Use squashfs mem and processor limits in squashfs gzip check.
- Ensure build destination path is not an empty string - do not overwrite CWD.
- Don't unset PATH when interpreting legacy /environment files.

## v3.6.0 - \[2020-07-14\]

### Security related fixes

Singularity 3.6.0 introduces a new signature format for SIF images, and changes
to the signing / verification code to address:

- [CVE-2020-13845](https://cve.mitre.org/cgi-bin/cvename.cgi?name=2020-13845) In
  Singularity 3.x versions below 3.6.0, issues allow the ECL to be bypassed by a
  malicious user.
- [CVE-2020-13846](https://cve.mitre.org/cgi-bin/cvename.cgi?name=2020-13846) In
  Singularity 3.5 the `--all / -a` option to `singularity verify` returns
  success even when some objects in a SIF container are not signed, or cannot be
  verified.
- [CVE-2020-13847](https://cve.mitre.org/cgi-bin/cvename.cgi?name=2020-13847) In
  Singularity 3.x versions below 3.6.0, Singularity's sign and verify commands
  do not sign metadata found in the global header or data object descriptors of
  a SIF file, allowing an attacker to cause unexpected behavior. A signed
  container may verify successfully, even when it has been modified in ways that
  could be exploited to cause malicious behavior.

Please see the published security advisories at
<https://github.com/hpcng/singularity/security/advisories> for full detail of
these security issues.

Note that the new signature format is necessarily incompatible with Singularity
\< 3.6.0 - e.g. Singularity 3.5.3 cannot verify containers signed by 3.6.0.

We thank Tru Huynh for a report that led to the review of, and changes to, the
signature implementation.

### New features / functionalities

- Singularity now supports the execution of minimal Docker/OCI containers that
  do not contain `/bin/sh`, e.g. `docker://hello-world`.
- A new cache structure is used that is concurrency safe on a filesystem that
  supports atomic rename. *If you downgrade to Singularity 3.5 or older after
  using 3.6 you will need to run `singularity cache clean`.*
- A plugin system rework adds new hook points that will allow the development of
  plugins that modify behavior of the runtime. An image driver concept is
  introduced for plugins to support new ways of handling image and overlay
  mounts. *Plugins built for \<=3.5 are not compatible with 3.6*.
- The `--bind` flag can now bind directories from a SIF or ext3 image into a
  container.
- The `--fusemount` feature to mount filesystems to a container via FUSE drivers
  is now a supported feature (previously an experimental hidden flag). This
  permits users to mount e.g. `sshfs` and `cvmfs` filesystems to the container
  at runtime.
- A new `-c/--config` flag allows an alternative `singularity.conf` to be
  specified by the `root` user, or all users in an unprivileged installation.
- A new `--env` flag allows container environment variables to be set via the
  Singularity command line.
- A new `--env-file` flag allows container environment variables to be set from
  a specified file.
- A new `--days` flag for `cache clean` allows removal of items older than a
  specified number of days. Replaces the `--name` flag which is not generally
  useful as the cache entries are stored by hash, not a friendly name.
- A new '--legacy-insecure' flag to `verify` allows verification of SIF
  signatures in the old, insecure format.
- A new '-l / --logs' flag for `instance list` that shows the paths to instance
  STDERR / STDOUT log files.
- The `--json` output of `instance list` now include paths to STDERR / STDOUT
  log files.

### Changed defaults / behaviours

- New signature format (see security fixes above).
- Environment variables prefixed with `SINGULARITYENV_` always take precedence
  over variables without `SINGULARITYENV_` prefix.
- The `%post` build section inherits environment variables from the base image.
- `%files from ...` will now follow symlinks for sources that are directly
  specified, or directly resolved from a glob pattern. It will not follow
  symlinks found through directory traversal. This mirrors Docker multi-stage
  COPY behaviour.
- Restored the CWD mount behaviour of v2, implying that CWD path is not
  recreated inside container and any symlinks in the CWD path are not resolved
  anymore to determine the destination path inside container.
- The `%test` build section is executed the same manner as
  `singularity test image`.
- `--fusemount` with the `container:` default directive will foreground the FUSE
  process. Use `container-daemon:` for previous behavior.
- Fixed spacing of `singularity instance list` to be dynamically changing based
  off of input lengths instead of fixed number of spaces to account for long
  instance names.

### Deprecated / removed commands

- Removed `--name` flag for `cache clean`; replaced with `--days`.
- Deprecate `-a / --all` option to `sign/verify` as new signature behavior makes
  this the default.

### Bug Fixes

- Don't try to mount `$HOME` when it is `/` (e.g. `nobody` user).
- Process `%appinstall` sections in order when building from a definition file.
- Ensure `SINGULARITY_CONTAINER`, `SINGULARITY_ENVIRONMENT` and the custom shell
  prompt are set inside a container.
- Honor insecure registry settings from `/etc/containers/registries.conf`.
- Fix `http_proxy` env var handling in `yum` bootstrap builds.
- Disable log colorization when output location is not a terminal.
- Check encryption keys are usable before beginning an encrypted build.
- Allow app names with non-alphanumeric characters.
- Use the `base` metapackage for arch bootstrap builds - arch no longer has a
  `base` group.
- Ensure library client messages are logged with `--debug`.
- Do not mount `$HOME` with `--fakeroot --contain`.
- Fall back to underlay automatically when using a sandbox on GPFS.
- Fix Ctrl-Z handling - propagation of signal.

## v3.5.3 - \[2020-02-18\]

### Changed defaults / behaviours

The following minor behaviour changes have been made in 3.5.3 to allow correct
operation on CRAY CLE6, and correct an issue with multi-stage image builds that
was blocking use by build systems such as Spack:

- Container action scripts are no longer bound in from `etc/actions.d` on the
  host. They are created dynamically and inserted at container startup.
- `%files from ...` will no longer follow symlinks when copying between stages
  in a multi stage build, as symlinks should be copied so that they resolve
  identically in later stages. Copying `%files` from the host will still
  maintain previous behavior of following links.

### Bug Fixes

- Bind additional CUDA 10.2 libs when using the `--nv` option without
  `nvidia-container-cli`.
- Fix an NVIDIA persistenced socket bind error with `--writable`.
- Add detection of ceph to allow workarounds that avoid issues with sandboxes on
  ceph filesystems.
- Ensure setgid is inherited during make install.
- Ensure the root directory of a build has owner write permissions, regardless
  of the permissions in the bootstrap source.
- Fix a regression in `%post` and `%test` to honor the `-c` option.
- Fix an issue running `%post` when a container doesn't have `/etc/resolv.conf`
  or `/etc/hosts` files.
- Fix an issue with UID detection on RHEL6 when running instances.
- Fix a logic error when a sandbox image is in an overlay incompatible location,
  and both overlay and underlay are disabled globally.
- Fix an issue causing user namespace to always be used when `allow-setuid=no`
  was configured in a setuid installation.
- Always allow key IDs and fingerprints to be specified with or without a `0x`
  prefix when using `singularity keys`
- Fix an issue preventing joining an instance started with `--boot`.
- Provide a useful error message if an invalid library:// path is provided.
- Bring in multi-part upload client functionality that will address large image
  upload / proxied upload issues with a future update to Sylabs cloud.

In addition, numerous improvements have been made to the test suites, allowing
them to pass cleanly on a range of kernel versions and distributions that are
not covered by the open-source CI runs.

## v3.5.2 - \[2019-12-17\]

### [Security related fix](https://cve.mitre.org/cgi-bin/cvename.cgi?name=2019-19724)

- 700 permissions are enforced on `$HOME/.singularity` and
  `SINGULARITY_CACHEDIR` directories (CVE-2019-19724). Many thanks to Stuart
  Barkley for reporting this issue.

### Bug Fixes

- Fixes an issue preventing use of `.docker/config` for docker registry
  authentication.

- Fixes the `run-help` command in the unprivileged workflow.

- Fixes a regression in the `inspect` command to support older image formats.

- Adds a workaround for an EL6 kernel bug regarding shared bind mounts.

- Fixes caching of http(s) sources with conflicting filenames.

- Fixes a fakeroot sandbox build error on certain filesystems, e.g. lustre,
  GPFS.

- Fixes a fakeroot build failure to a sandbox in $HOME.

- Fixes a fakeroot build failure from a bad def file section script location.

- Fixes container execution errors when CWD is a symlink.

- Provides a useful warning r.e. possible fakeroot build issues when seccomp
  support is not available.

- Fixes an issue where the `--disable-cache` option was not being honored.

- Deprecated `--groupid` flag for `sign` and `verify`; replaced with
  `--group-id`.

- Removed useless flag `--url` for `sign`.

## v3.5.1 - \[2019-12-05\]

### New features / functionalities

A single feature has been added in the bugfix release, with specific
functionality:

- A new option `allow container encrypted` can be set to `no` in
  `singularity.conf` to prevent execution of encrypted containers.

### Bug Fixes

This point release addresses the following issues:

- Fixes a disk space leak when building from docker-archive.
- Makes container process SIGABRT return the expected code.
- Fixes the `inspect` command in unprivileged workflow.
- Sets an appropriate default umask during build stages, to avoid issues with
  very restrictive user umasks.
- Fixes an issue with build script content being consumed from STDIN.
- Corrects the behaviour of underlay with non-empty / symlinked CWD and absolute
  symlink binds targets.
- Fixes execution of containers when binding BTRFS filesystems.
- Fixes build / check failures for MIPS & PPC64.
- Ensures file ownership maintained when building image from sandbox.
- Fixes a squashfs mount error on kernel 5.4.0 and above.
- Fixes an underlay fallback problem, which prevented use of sandboxes on lustre
  filesystems.

## v3.5.0 - \[2019-11-13\]

### New features / functionalities

- New support for AMD GPUs via `--rocm` option added to bind ROCm devices and
  libraries into containers.
- Plugins can now modify Singularity behaviour with two mutators: CLI and
  Runtime.
- Introduced the `config global` command to edit `singularity.conf` settings
  from the CLI.
- Introduced the `config fakeroot` command to setup `subuid` and `subgid`
  mappings for `--fakeroot` from the Singularity CLI.

### Changed defaults / behaviours

- Go 1.13 adopted.
- Vendored modules removed from the Git tree, will be included in release
  tarballs.
- Singularity will now fail with an error if a requested bind mount cannot be
  made.
  - This is beneficial to fail fast in workflows where a task may fail a long
    way downstream if a bind mount is unavailable.
  - Any unavailable bind mount sources must be removed from `singularity.conf`.
- Docker/OCI image extraction now faithfully respects layer permissions.
  - This may lead to sandboxes that cannot be removed without modifying
    permissions.
  - `--fix-perms` option added to preserve old behaviour when building
    sandboxes.
  - Discussion issue for this change at:
    <https://github.com/sylabs/singularity/issues/4671>
- `Singularity>` prompt is always set when entering shell in a container.
- The current `umask` will be honored when building a SIF file.
- `instance exec` processes acquire cgroups set on `instance start`
- `--fakeroot` supports uid/subgid ranges >65536
- `singularity version` now reports semver compliant version information.

### Deprecated / removed commands

- Deprecated `--id` flag for `sign` and `verify`; replaced with `--sif-id`.

## v3.4.2 - \[2019-10-08\]

- This point release addresses the following issues:
  - Sets workable permissions on OCI -> sandbox rootless builds
  - Fallback correctly to user namespace for non setuid installation
  - Correctly handle the starter-suid binary for non-root installs
  - Creates CACHEDIR if it doesn't exist
  - Set apex loglevel for umoci to match singularity loglevel

## v3.4.1 - \[2019-09-17\]

- This point release addresses the following issues:
  - Fixes an issue where a PID namespace was always being used
  - Fixes compilation on non 64-bit architectures
  - Allows fakeroot builds for zypper, pacstrap, and debootstrap
  - Correctly detects seccomp on OpenSUSE
  - Honors GO_MODFLAGS properly in the mconfig generated makefile
  - Passes the Mac hostname to the VM in MacOS Singularity builds
  - Handles temporary EAGAIN failures when setting up loop devices on recent
    kernels
  - Fixes excessive memory usage in singularity push

## v3.4.0 - \[2019-08-30\]

### New features / functionalities

- New support for building and running encrypted containers with RSA keys and
  passphrases
  - `--pem-path` option added to the `build` and action commands for RSA based
    encrypted containers
  - `--passphrase` option added to `build` and action commands for passphrase
    based encrypted containers
  - `SINGULARITY_ENCRYPTION_PEM_PATH` and `SINGULARITY_ENCRYPTION_PASSPHRASE`
    environment variables added to serve same functions as above
  - `--encrypt` option added to `build` command to build an encrypted container
    when environment variables contain a secret
- New `--disable-cache` flag prevents caching of downloaded containers
- Added support for multi-line variables in singularity def-files
- Added support for 'indexed' def-file variables (like arrays)
- Added support for SUSE SLE Products
- Added the def-file variables: product, user, regcode, productpgp, registerurl,
  modules, otherurl (indexed)
- Support multiple-architecture tags in the SCS library
- Added a `--dry-run` flag to `cache clean`
- Added a `SINGULARITY_SYPGPDIR` environment variable to specify the location of
  PGP key data
- Added a `--nonet` option to the action commands to disable networking when
  running with the `--vm` option
- Added a `--long-list` flag to the `key search` command to preserve
- Added experimental, hidden `--fusemount` flag to pass a command to mount a
  libfuse3 based file system within the container

### Changed defaults / behaviors

- Runtime now properly honors `SINGULARITY_DISABLE_CACHE` environment variable
- `remote add` command now automatically attempts to login and a `--no-login`
  flag is added to disable this behavior
- Using the `pull` command to download an unsigned container no longer produces
  an error code
- `cache clean` command now prompts user before cleaning when run without
  `--force` option and is more verbose
- Shortened the default output of the `key search` command

### Deprecated / removed commands

- The `--allow-unsigned` flag to `pull` has been deprecated and will be removed
  in the future

## v3.3.0 - \[2019-06-17\]

### Changed defaults / behaviors

- Remote login and status commands will now use the default remote if a remote
  name is not supplied
- Added Singularity hub (`shub`) cache support when using the `pull` command
- Clean cache in a safer way by only deleting the cache subdirectories
- Improvements to the `cache clean` command

### New features / functionalities

- new `oras` URI for pushing and pulling SIF files to and from supported OCI
  registries
- added the `--fakeroot` option to `build`, `exec`, `run`, `shell`, `test`, and
  `instance start` commands to run container in a new user namespace as uid 0
- added the `fakeroot` network type for use with the `--network` option
- `sif` command to allow for the inspection and manipulation of SIF files with
  the following subcommands
  - `add` Add a data object to a SIF file
  - `del` Delete a specified object descriptor and data from SIF file
  - `dump` Extract and output data objects from SIF files
  - `header` Display SIF global headers
  - `info` Display detailed information of object descriptors
  - `list` List object descriptors from SIF files
  - `new` Create a new empty SIF image file
  - `setprim` Set primary system partition

## v3.2.1 - \[2019-05-28\]

- This point release fixes the following bugs:
  - Allows users to join instances with non-suid workflow
  - Removes false warning when seccomp is disabled on the host
  - Fixes an issue in the terminal when piping output to commands
  - Binds NVIDIA persistenced socket when `--nv` is invoked

## v3.2.0 - \[2019-05-14\]

### [Security related fix](https://cve.mitre.org/cgi-bin/cvename.cgi?name=2019-11328)

- Instance files are now stored in user's home directory for privacy and many
  checks have been added to ensure that a user can't manipulate files to change
  `starter-suid` behavior when instances are joined (many thanks to Matthias
  Gerstner from the SUSE security team for finding and securely reporting this
  vulnerability)

### New features / functionalities

- Introduced a new basic framework for creating and managing plugins
- Added the ability to create containers through multi-stage builds
  - Definitions now require `Bootstrap` be the first parameter of header
- Created the concept of a Sylabs Cloud "remote" endpoint and added the ability
  for users and admins to set them through CLI and conf files
- Added caching for images from Singularity Hub
- Made it possible to compile Singularity outside of `$GOPATH`
- Added a json partition to SIF files for OCI configuration when building from
  an OCI source
- Full integration with Singularity desktop for MacOS code base

### New Commands

- Introduced the `plugin` command group for creating and managing plugins

  - `compile` Compile a singularity plugin
  - `disable` disable an installed singularity plugin
  - `enable` Enable an installed singularity plugin
  - `inspect` Inspect a singularity plugin (either an installed one or an image)
  - `install` Install a singularity plugin
  - `list` List installed singularity plugins
  - `uninstall` Uninstall removes the named plugin from the system

- Introduced the `remote` command group to support management of Singularity
  endpoints:

  - `add` Create a new Sylabs Cloud remote endpoint
  - `list` List all remote endpoints that are configured
  - `login` Log into a remote endpoint using an authentication token
  - `remove` Remove an existing Sylabs Cloud remote endpoint
  - `status` Check the status of the services at an endpoint
  - `use` Set a remote endpoint to be used by default

- Added to the `key` command group to improve PGP key management:

  - `export` Export a public or private key into a specific file
  - `import` Import a local key into the local keyring
  - `remove` Remove a local public key

- Added the `Stage: <name>` keyword to the definition file header and the
  `from <stage name>` option/argument pair to the `%files` section to support
  multistage builds

### Deprecated / removed commands

- The `--token/-t` option has been deprecated in favor of the
  `singularity remote` command group

### Changed defaults / behaviors

- Ask to confirm password on a newly generated PGP key
- Prompt to push a key to the KeyStore when generated
- Refuse to push an unsigned container unless overridden with
  `--allow-unauthenticated/-U` option
- Warn and prompt when pulling an unsigned container without the
  `--allow-unauthenticated/-U` option
- `Bootstrap` must now be the first field of every header because of parser
  requirements for multi-stage builds

## v3.1.1 - \[2019-04-02\]

### New Commands

- New hidden `buildcfg` command to display compile-time parameters
- Added support for `LDFLAGS`, `CFLAGS`, `CGO_` variables in build system
- Added `--nocolor` flag to Singularity client to disable color in logging

### Removed Commands

- `singularity capability <add/drop> --desc` has been removed
- `singularity capability list <--all/--group/--user>` flags have all been
  removed

### New features / functionalities

- The `--builder` flag to the `build` command implicitly sets `--remote`
- Repeated binds no longer cause Singularity to exit and fail, just warn instead
- Corrected typos and improved docstrings throughout
- Removed warning when CWD does not exist on the host system
- Added support to spec file for RPM building on SLES 11

## v3.1.0 - \[2019-02-22\]

### New Commands

- Introduced the `oci` command group to support a new OCI compliant variant of
  the Singularity runtime:
  - `attach` Attach console to a running container process
  - `create` Create a container from a bundle directory
  - `delete` Delete container
  - `exec` Execute a command within container
  - `kill` Kill a container
  - `mount` Mount create an OCI bundle from SIF image
  - `pause` Suspends all processes inside the container
  - `resume` Resumes all processes previously paused inside the container
  - `run` Create/start/attach/delete a container from a bundle directory
  - `start` Start container process
  - `state` Query state of a container
  - `umount` Umount delete bundle
  - `update` Update container cgroups resources
- Added `cache` command group to inspect and manage cached files
  - `clean` Clean your local Singularity cache
  - `list` List your local Singularity cache

### New features / functionalities

- Can now build CLI on darwin for limited functionality on Mac
- Added the `scratch` bootstrap agent to build from anything
- Reintroduced support for zypper bootstrap agent
- Added the ability to overwrite a new `singularity.conf` when building from RPM
  if desired
- Fixed several regressions and omissions in [SCIF](https://sci-f.github.io/)
  support
- Added caching for containers pulled/built from the
  [Container Library](https://cloud.sylabs.io/library)
- Changed `keys` command group to `key` (retained hidden `keys` command for
  backward compatibility)
- Created an `RPMPREFIX` variable to allow RPMs to be installed in custom
  locations
- Greatly expanded CI unit and end-to-end testing

## v3.0.3 - \[2019-01-21\]

- Bind paths in `singularity.conf` are properly parsed and applied at runtime
- Singularity runtime will properly fail if `singularity.conf` file is not owned
  by the root user
- Several improvements to RPM packaging including using golang from epel,
  improved support for Fedora, and avoiding overwriting conf file on new RPM
  install
- Unprivileged `--contain` option now properly mounts `devpts` on older kernels
- Uppercase proxy environment variables are now rightly respected
- Add http/https protocols for singularity run/pull commands
- Update to SIF 1.0.2
- Add _noPrompt_ parameter to `pkg/signing/Verify` function to enable silent
  verification

## v3.0.2 - \[2019-01-04\]

- Added the `--docker-login` flag to enable interactive authentication with
  docker registries
- Added support for pulling directly from HTTP and HTTPS
- Made minor improvements to RPM packaging and added basic support for alpine
  packaging
- The `$SINGULARITY_NOHTTPS`,`$SINGULARITY_TMPDIR`, and
  `$SINGULARITY_DOCKER_USERNAME`/`$SINGULARITY_DOCKER_PASSWORD` environment
  variables are now correctly respected
- Pulling from a private shub registry now works as expected
- Running a container with `--network="none"` no longer incorrectly fails with
  an error message
- Commands now correctly return 1 when incorrectly executed without arguments
- Progress bars no longer incorrectly display when running with `--quiet` or
  `--silent`
- Contents of `91-environment.sh` file are now displayed if appropriate when
  running `inspect --environment`

## v3.0.1 - \[2018-10-31\]

- Improved RPM packaging procedure via makeit
- Enhanced general stability of runtime

## v3.0.0 - \[2018-10-08\]

- Singularity is now written primarily in Go to bring better integration with
  the existing container ecosystem
- Added support for new URIs (`build` & `run/exec/shell/start`):
  - `library://` - Supports the
    [Sylabs.io Cloud Library](https://cloud.sylabs.io/library)
  - `docker-daemon:` - Supports images managed by the locally running docker
    daemon
  - `docker-archive:` - Supports archived docker images
  - `oci:` - Supports oci images
  - `oci-archive:` - Supports archived oci images
- Handling of `docker` & `oci` URIs/images now utilizes
  [containers/image](https://github.com/containers/image) to parse and convert
  those image types in a supported way
- Replaced `singularity instance.*` command group with `singularity instance *`
- The command `singularity help` now only provides help regarding the usage of
  the `singularity` command. To display an image's `help` message, use
  `singularity run-help <image path>` instead

### Removed Deprecated Commands

- Removed deprecated `singularity image.*` command group
- Removed deprecated `singularity create` command
- Removed deprecated `singularity bootstrap` command
- Removed deprecated `singularity mount` command
- Removed deprecated `singularity check` command

### New Commands

- Added `singularity run-help <image path>` command to output an image's `help`
  message
- Added `singularity sign <image path>` command to allow a user to
  cryptographically sign a SIF image
- Added `singularity verify <image path>` command to allow a user to verify a
  SIF image's cryptographic signatures
- Added `singularity keys` command to allow the management of `OpenPGP` key
  stores
- Added `singularity capability` command to allow fine grained control over the
  capabilities of running containers
- Added `singularity push` command to push images to the
  [Sylabs.io Cloud Library](https://cloud.sylabs.io/library)

### Changed Commands

#### Action Command Group (`run/shell/exec/instance start`)

- Added flags:
  - `--add-caps <string>`: Run the contained process with the specified
    capability set (requires root)
  - `--allow-setuid`: Allows setuid binaries to be mounted into the container
    (requires root)
  - `--apply-cgroups <path>`: Apply cgroups configuration from file to contained
    processes (requires root)
  - `--dns <string>`: Adds the comma separated list of DNS servers to the
    containers `resolv.conf` file
  - `--drop-caps <string>`: Drop the specified capabilities from the container
    (requires root)
  - `--fakeroot`: Run the container in a user namespace as `uid=0`. Requires a
    recent kernel to function properly
  - `--hostname <string>`: Set the hostname of the container
  - `--keep-privs`: Keep root user privilege inside the container (requires
    root)
  - `--network <string>`: Specify a list of comma separated network types
    ([CNI Plugins](https://github.com/containernetworking/cni)) to be present
    inside the container, each with its own dedicated interface in the container
  - `--network-args <string>`: Specify arguments to pass to CNI network plugins
    (set by `--network`)
  - `--no-privs`: Drop all privileges from root user inside the container
    (requires root)
  - `--security <string>`: Configure security features such as SELinux,
    Apparmor, Seccomp...
  - `--writable-tmpfs`: Run container with a `tmpfs` overlay
- The command `singularity instance start` now supports the `--boot` flag to
  boot the container via `/sbin/init`
- Changes to image mounting behavior:
  - All image formats are mounted as read only by default
  - `--writable` only works on images which can be mounted in read/write
    \[applicable to: `sandbox` and legacy `ext3` images\]
  - `--writable-tmpfs` runs the container with a writable `tmpfs`-based overlay
    \[applicable to: all image formats\]
  - `--overlay <string>` now specifies a list of `ext3`/`sandbox` images which
    are set as the containers overlay \[applicable to: all image formats\]

#### Build Command

- All images are now built as
  [Singularity Image Format (SIF)](https://www.sylabs.io/2018/03/sif-containing-your-containers/)
  images by default
- When building to a path that already exists, `singularity build` will now
  prompt the user if they wish to overwrite the file existing at the specified
  location
- The `-w|--writable` flag has been removed
- The `-F|--force` flag now overrides the interactive prompt and will always
  attempt to overwrite the file existing at the specified location
- The `-u|--update` flag has been added to support the workflow of running a
  definition file on top of an existing container \[implies `--sandbox`, only
  supports `sandbox` image types\]
- The `singularity build` command now supports the following flags for
  integration with the
  [Sylabs.io Cloud Library](https://cloud.sylabs.io/library):
  - `-r|--remote`: Build the image remotely on the Sylabs Remote Builder
    (currently unavailable)
  - `-d|--detached`: Detach from the `stdout` of the remote build \[requires
    `--remote`\]
  - `--builder <string>`: Specifies the URL of the remote builder to access
  - `--library <string>`: Specifies the URL of the
    [Sylabs.io Cloud Library](https://cloud.sylabs.io/library) to push the built
    image to when the build command destination is in the form
    `library://<reference>`
- The `bootstrap` keyword in the definition file now supports the following
  values:
  - `library`
  - `docker-daemon`
  - `docker-archive`
  - `oci`
  - `oci-archive`
- The `from` keyword in the definition file now correctly parses a `docker` URI
  which includes the `registry` and/or `namespace` components
- The `registry` and `namespace` keywords in the definition file are no longer
  supported. Instead, those values may all go into the `from` keyword
- Building from a tar archive of a `sandbox` no longer works<|MERGE_RESOLUTION|>--- conflicted
+++ resolved
@@ -1,25 +1,21 @@
 # Singularity Changelog
 
-<<<<<<< HEAD
+## Changes since last release
+
+### New features / functionalities
+
+- `--writable-tmpfs` can be used with `singularity build` to run
+  the `%test` section of the build with a ephemeral tmpfs overlay,
+  permitting tests that write to the container filesystem.
+
+### Changed defaults / behaviours
+
+- LABELs from Docker/OCI images are now inherited. This fixes a longstanding
+  regression from Singularity 2.x. Note that you will now need to use
+  `--force` in a build to override a label that already exists in the source
+  Docker/OCI container.
+
 ## v3.8.2 - \[2021-08-31\]
-=======
-## Changes since last release
-
-### New features / functionalities
-
-  - `--writable-tmpfs` can be used with `singularity build` to run
-    the `%test` section of the build with a ephemeral tmpfs overlay,
-    permitting tests that write to the container filesystem.
-
-### Changed defaults / behaviours
-
-  - LABELs from Docker/OCI images are now inherited. This fixes a longstanding
-    regression from Singularity 2.x. Note that you will now need to use
-    `--force` in a build to override a label that already exists in the source
-    Docker/OCI container.
-
-## v3.8.2 - [2021-08-31]
->>>>>>> 49bf07bc
 
 ### Bug fixes
 
