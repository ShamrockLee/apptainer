--- conflicted
+++ resolved
@@ -5,7 +5,6 @@
 and re-branded as Apptainer.
 For older changes see the [archived Singularity change log](https://github.com/apptainer/singularity/blob/release-3.8/CHANGELOG.md).
 
-<<<<<<< HEAD
 ## Changes Since Last Release
 
 ### Changed defaults / behaviours
@@ -52,14 +51,6 @@
 
 ### Bug fixes
 
-- The Debian package now conflicts with the singularity-container package.
-- Do not truncate environment variables with commas
-- Use HEAD request when checking digest of remote OCI image sources, with GET as
-  a fall-back. Greatly reduces Apptainer's impact on Docker Hub API limits.
-- Fixed `FATAL` error thrown by user configuration migration code that caused
-  users with inaccessible home directories to be unable to use `apptainer`
-  commands.
-=======
 ## v1.0.2 - \[2022-05-09\]
 
 ### Bug fixes
@@ -71,7 +62,6 @@
 - Do not truncate environment variables with commas.
 - Use HEAD request when checking digest of remote OCI image sources, with GET as
   a fall-back. Greatly reduces Apptainer's impact on Docker Hub API limits.
->>>>>>> bffc6d38
 
 ## v1.0.1 - \[2022-03-15\]
 
