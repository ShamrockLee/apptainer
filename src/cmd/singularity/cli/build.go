--- conflicted
+++ resolved
@@ -267,13 +267,10 @@
 		cp = &build.LocalConveyorPacker{}
 	case "docker", "docker-archive", "docker-daemon", "oci", "oci-archive":
 		cp = &build.OCIConveyorPacker{}
-<<<<<<< HEAD
 	case "debootstrap":
 		cp = &build.DebootstrapConveyorPacker{}
-=======
 	case "arch":
 		cp = &build.ArchConveyorPacker{}
->>>>>>> ec193d05
 	default:
 		sylog.Fatalf("Not a valid build source %s: %v\n", def.Header["bootstrap"], err)
 	}
