--- conflicted
+++ resolved
@@ -170,16 +170,7 @@
 		engineConfig.SetHostname(Hostname)
 	}
 
-<<<<<<< HEAD
-	if Hostname != "" {
-		UtsNamespace = true
-		engineConfig.SetHostname(Hostname)
-	}
-
-	if IsContained || IsContainAll {
-=======
 	if IsContained || IsContainAll || IsBoot {
->>>>>>> 97998810
 		engineConfig.SetContain(true)
 
 		if IsContainAll {
