/* 
 * Copyright (c) 2015-2016, Gregory M. Kurtzer. All rights reserved.
 * 
 * “Singularity” Copyright (c) 2016, The Regents of the University of California,
 * through Lawrence Berkeley National Laboratory (subject to receipt of any
 * required approvals from the U.S. Dept. of Energy).  All rights reserved.
 * 
 * This software is licensed under a customized 3-clause BSD license.  Please
 * consult LICENSE file distributed with the sources of this project regarding
 * your rights to use or distribute this software.
 * 
 * NOTICE.  This Software was developed under funding from the U.S. Department of
 * Energy and the U.S. Government consequently retains certain rights. As such,
 * the U.S. Government has been granted for itself and others acting on its
 * behalf a paid-up, nonexclusive, irrevocable, worldwide license in the Software
 * to reproduce, distribute copies to the public, prepare derivative works, and
 * perform publicly and display publicly, and to permit other to do so. 
 * 
*/

#include <stdio.h>

#ifndef __SINGULARITY_H_
#define __SINGULARITY_H_


    // ALL NAMESPACES:
    // Unshare all Singularity enabled namespaces automatically
    extern int singularity_ns_unshare(void);
    // Join all namespaces of a particular PID
    extern int singularity_ns_join(pid_t attach_pid);


    // PID NAMESPACE
    // Unshare the PID namespace (if enabled via configuration file)
    extern int singularity_ns_pid_unshare(void);
    // Return 0/1 if the namespace has been unshared
    extern int singularity_ns_pid_enabled(void);

    // IPC NAMESPACE
    // Unshare the IPC namespace (if enabled via configuration file)
    extern int singularity_ns_ipc_unshare(void);
    // Return 0/1 if the namespace has been unshared
    extern int singularity_ns_ipc_enabled(void);

    // FS/FILES NAMESPACE
    // Unshare the various mount/files based namespaces
    extern int singularity_ns_mnt_unshare(void);
    // Return 0/1 if the namespace has been unshared
    extern int singularity_ns_mnt_enabled(void);

    // USER NAMESPACE
    // Unshare the user namespace (if supported by platform itself)
    extern int singularity_ns_user_unshare(void);
    extern int singularity_ns_user_enabled(void);


    // IMAGE
    // Check that a particular file is a valid Singularity image (note this
    // is not an exhaustive check, only checks header)
    extern int singularity_image_check(FILE *image_fp);
    // Determine the image offset (where the actual file system begins on
    // the image)
    extern int singularity_image_offset(FILE *image_fp);
    // Create a new image including the header
    extern int singularity_image_create(char *image, int size);
    // Expand an existing image ...
    extern int singularity_image_expand(char *image, int size);
    // Mount an image. Replaces old image-mount binary
    extern int singularity_image_mount(int argc, char ** argv);
    // Bind an image. Replaces old image-bind binary
    extern int singularity_image_bind(int argc, char ** argv);
    extern int singularity_bootstrap(char *containerimage, char *bootdef_path);


    // ROOTFS
    // Initialize the rootfs interface and do sanity checks early
    extern int singularity_rootfs_init(char *source);
    // Mount the rootfs as defined above (source and mount_point are cached)
    extern int singularity_rootfs_mount(void);
    // Do the chroot into the new rootfs
    extern int singularity_rootfs_chroot(void);
    // Return the location of the final rootfs directory/mount point
    extern char *singularity_rootfs_dir(void);
    // Check to make sure rootfs is valid
    extern int singularity_rootfs_check(void);

    // LOOP
    // Bind an image to the next available loop device, and return the device
    // name
    extern char *singularity_loop_bind(FILE *image_fp);
    // Free the bound device
    extern int singularity_loop_free(char *loop_dev);


    // ACTION
    // Initialize the action interface and do sanity checks early
    extern int singularity_action_init(void);
    // Do the requested action
    extern int singularity_action_do(int agc, char **argv);


    // MOUNT
    // Mount all file systems as they are configured
    extern int singularity_mount(void);
    // Mount just specific ones (note, they can be overridden by the
    // configuration file)
    extern int singularity_mount_kernelfs(void);
    extern int singularity_mount_binds(void);
    extern int singularity_mount_home(void);
    extern int singularity_mount_tmp(void);
    extern int singularity_mount_userbinds(void);
    extern int singularity_mount_scratch(void);
    extern int singularity_mount_cwd(void);


    // FILE
    // Create temporary files incontainers
    extern int singularity_file(void);
    extern int singularity_file_bootstrap(void);
    extern int singularity_file_passwd(void);
    extern int singularity_file_group(void);
    extern int singularity_file_resolvconf(void);
    extern int singularity_file_entrypoint(char *entrypoint_name);


    extern void singularity_sessiondir_init(char *file);
    extern char *singularity_sessiondir_get(void);
    extern int singularity_sessiondir_rm(void);


    extern void singularity_priv_init(void);
    extern void singularity_priv_escalate(void);
    extern void singularity_priv_drop(void);
    extern void singularity_priv_drop_perm(void);
    extern uid_t singularity_priv_getuid(void);
    extern gid_t singularity_priv_getgid(void);



    // SINGULARITY_FORK()
    // Wrap the fork() system call and create the necessary communication
    // pipes and signal handlers so that signals are correctly passed around
    // between children and parents.
    extern pid_t singularity_fork(void);


    // SINGLARITY_FORK_RUN()
    // Fork() and automatically have the parent wait on the child while
    // allowing the child to continue on through the code path. The parent
    // will automatically wait in the background until the child exits, and
    // then the parent will also exit with the same exit code as the parent.
    // Similar to singularity_fork() above, this will maintain the proper
    // communication channels for signal handling.
    extern void singularity_fork_run(void);


    // SINGULARITY_FORK_EXEC
    // Fork and exec a child system command, wait for it to return, and then
    // return with the appropriate exit value.
    extern int singularity_fork_exec(char **argv);


<<<<<<< HEAD


    extern int singularity_config_open(char *config_path);
    extern void singularity_config_close(void);
    extern void singularity_config_rewind(void);

    extern char *singularity_config_get_value(char *key);
    extern int singularity_config_get_bool(char *key, int def);

    extern int singularity_bootdef_open(char *bootdef_path);
    extern void singularity_bootdef_rewind();
    extern void singularity_bootdef_close();
    extern char *singularity_bootdef_get_value(char *key);
    extern int singularity_bootdef_get_version();
    extern int singularity_bootdef_section_find(char *section_name);
    extern int singularity_bootdef_section_get(char **script, char *section_name);


=======
>>>>>>> 994cdec4
#endif /* __SINGULARITY_H */<|MERGE_RESOLUTION|>--- conflicted
+++ resolved
@@ -161,16 +161,7 @@
     extern int singularity_fork_exec(char **argv);
 
 
-<<<<<<< HEAD
-
-
-    extern int singularity_config_open(char *config_path);
-    extern void singularity_config_close(void);
-    extern void singularity_config_rewind(void);
-
-    extern char *singularity_config_get_value(char *key);
-    extern int singularity_config_get_bool(char *key, int def);
-
+    // Bootstrap code
     extern int singularity_bootdef_open(char *bootdef_path);
     extern void singularity_bootdef_rewind();
     extern void singularity_bootdef_close();
@@ -179,7 +170,4 @@
     extern int singularity_bootdef_section_find(char *section_name);
     extern int singularity_bootdef_section_get(char **script, char *section_name);
 
-
-=======
->>>>>>> 994cdec4
 #endif /* __SINGULARITY_H */