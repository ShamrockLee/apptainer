--- conflicted
+++ resolved
@@ -83,13 +83,10 @@
 	NoHome        bool          `json:"noHome,omitempty"`
 	NoInit        bool          `json:"noInit,omitempty"`
 	ImageList     []image.Image `json:"imageList,omitempty"`
-<<<<<<< HEAD
 	Network       string        `json:"network,omitempty"`
 	NetworkArgs   []string      `json:"networkArgs,omitempty"`
 	DNS           string        `json:"dns,omitempty"`
-=======
 	Cwd           string        `json:"cwd,omitempty"`
->>>>>>> e7330f15
 }
 
 // EngineConfig stores both the JSONConfig and the FileConfig
