// Copyright (c) 2018, Sylabs Inc. All rights reserved.
// This software is licensed under a 3-clause BSD license. Please consult the
// LICENSE file distributed with the sources of this project regarding your
// rights to use or distribute this software.

package main

/*
#include "c/wrapper.c"
*/
// #cgo CFLAGS: -I..
import "C"

import (
	"fmt"
	"io"
	"net"
	"os"
	"runtime"
	"syscall"
	"time"
	"unsafe"

	"github.com/singularityware/singularity/src/runtime/engines/common/config/wrapper"

	"github.com/singularityware/singularity/src/pkg/sylog"
	"github.com/singularityware/singularity/src/pkg/util/mainthread"
	"github.com/singularityware/singularity/src/runtime/engines"
)

// SMaster initializes a runtime engine and runs it
func SMaster(socket int, masterSocket int, wrapperConfig *wrapper.Config, jsonBytes []byte) {
	var fatal error
	var status syscall.WaitStatus

	fatalChan := make(chan error, 1)
	ppid := os.Getppid()

	containerPid := wrapperConfig.GetContainerPid()

	engine, err := engines.NewEngine(jsonBytes)
	if err != nil {
		sylog.Fatalf("failed to initialize runtime: %s\n", err)
	}

	go func() {
		comm := os.NewFile(uintptr(socket), "socket")
		conn, err := net.FileConn(comm)
		if err != nil {
			fatalChan <- fmt.Errorf("failed to copy unix socket descriptor: %s", err)
			return
		}
		comm.Close()

		runtime.LockOSThread()
		if err := engine.CreateContainer(containerPid, conn); err != nil {
			fatalChan <- fmt.Errorf("container creation failed: %s", err)
		} else {
			conn.Close()
		}
		runtime.Goexit()
	}()

	if wrapperConfig.GetInstance() {
		go func() {
			sylog.Debugf("Running as instance")
			data := make([]byte, 1)

			comm := os.NewFile(uintptr(masterSocket), "master-socket")
			conn, err := net.FileConn(comm)
			comm.Close()

			_, err = conn.Read(data)
			if err == io.EOF || err == nil {
				/* sleep a bit to see if child exit */
				time.Sleep(100 * time.Millisecond)
				if os.Getppid() == ppid {
					syscall.Kill(ppid, syscall.SIGUSR1)
				}
			} else {
				if os.Getppid() == ppid {
					syscall.Kill(ppid, syscall.SIGUSR2)
				}
				fatalChan <- fmt.Errorf("failed to spawn instance: %s", err)
			}
			conn.Close()
		}()
	}

	go func() {
		status, err = engine.MonitorContainer(containerPid)
		fatalChan <- err
	}()

	fatal = <-fatalChan

	runtime.LockOSThread()
	if err := engine.CleanupContainer(); err != nil {
		sylog.Errorf("container cleanup failed: %s", err)
	}
	runtime.UnlockOSThread()

	if fatal != nil {
		sylog.Fatalf("%s", fatal)
	}

	if status.Signaled() {
		sylog.Debugf("Child exited due to signal %d", status.Signal())
		syscall.Kill(syscall.Gettid(), syscall.SIGKILL)
	} else if status.Exited() {
		sylog.Debugf("Child exited with exit status %d", status.ExitStatus())
		if wrapperConfig.GetInstance() {
			if status.ExitStatus() != 0 {
				if os.Getppid() == ppid {
					syscall.Kill(ppid, syscall.SIGUSR2)
				}
				sylog.Fatalf("failed to spawn instance")
			}
			if os.Getppid() == ppid {
				syscall.Kill(ppid, syscall.SIGUSR1)
			}
		}
		os.Exit(status.ExitStatus())
	}
}

func startup() {
	loglevel := os.Getenv("SINGULARITY_MESSAGELEVEL")

	os.Clearenv()

	if loglevel != "" {
		if os.Setenv("SINGULARITY_MESSAGELEVEL", loglevel) != nil {
			sylog.Warningf("can't restore SINGULARITY_MESSAGELEVEL environment variable")
		}
	}

	cconf := unsafe.Pointer(&C.config)
	wrapperConfig := wrapper.NewConfig(wrapper.CConfig(cconf))
	jsonBytes := C.GoBytes(unsafe.Pointer(C.json_stdin), C.int(wrapperConfig.GetJSONConfSize()))

	switch C.execute {
	case C.SCONTAINER_STAGE1:
		sylog.Verbosef("Execute scontainer stage 1\n")
		SContainer(int(C.SCONTAINER_STAGE1), int(C.master_socket[1]), wrapperConfig, jsonBytes)
	case C.SCONTAINER_STAGE2:
		sylog.Verbosef("Execute scontainer stage 2\n")
		SContainer(int(C.SCONTAINER_STAGE2), int(C.master_socket[1]), wrapperConfig, jsonBytes)
	case C.SMASTER:
		sylog.Verbosef("Execute smaster process\n")
		SMaster(int(C.rpc_socket[0]), int(C.master_socket[0]), wrapperConfig, jsonBytes)
	case C.RPC_SERVER:
		sylog.Verbosef("Serve RPC requests\n")
		RPCServer(int(C.rpc_socket[1]), C.GoString(C.sruntime))

		syscall.Close(int(C.rpc_socket[1]))

		// that's the only way to ensure to be executed in a specific thread
		// since prepare_scontainer_stage modify capabilities and IDs and we
		// need to execute container process with requested security settings
		sylog.Verbosef("Execute scontainer stage 2\n")
<<<<<<< HEAD
		mainthread.Execute(func() {
			C.prepare_scontainer_stage(C.SCONTAINER_STAGE2)
			SContainer(C.SCONTAINER_STAGE2, C.master_socket[1], &C.config, C.json_stdin)
		})
=======
		C.prepare_scontainer_stage(C.SCONTAINER_STAGE2)
		SContainer(int(C.SCONTAINER_STAGE2), int(C.master_socket[1]), wrapperConfig, jsonBytes)
>>>>>>> c033e898
	}
	sylog.Fatalf("You should not be there\n")
}

func init() {
	// lock main thread for function execution loop
	runtime.LockOSThread()
	// this is mainly to reduce memory footprint
	runtime.GOMAXPROCS(1)
}

func main() {
	go startup()

	// run functions requiring execution in main thread
	for f := range mainthread.FuncChannel {
		f()
	}
}<|MERGE_RESOLUTION|>--- conflicted
+++ resolved
@@ -159,15 +159,10 @@
 		// since prepare_scontainer_stage modify capabilities and IDs and we
 		// need to execute container process with requested security settings
 		sylog.Verbosef("Execute scontainer stage 2\n")
-<<<<<<< HEAD
 		mainthread.Execute(func() {
 			C.prepare_scontainer_stage(C.SCONTAINER_STAGE2)
-			SContainer(C.SCONTAINER_STAGE2, C.master_socket[1], &C.config, C.json_stdin)
+			SContainer(int(C.SCONTAINER_STAGE2), int(C.master_socket[1]), wrapperConfig, jsonBytes)
 		})
-=======
-		C.prepare_scontainer_stage(C.SCONTAINER_STAGE2)
-		SContainer(int(C.SCONTAINER_STAGE2), int(C.master_socket[1]), wrapperConfig, jsonBytes)
->>>>>>> c033e898
 	}
 	sylog.Fatalf("You should not be there\n")
 }
