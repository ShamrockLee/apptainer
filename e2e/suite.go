--- conflicted
+++ resolved
@@ -17,35 +17,44 @@
 	"syscall"
 	"testing"
 
-<<<<<<< HEAD
 	"github.com/sylabs/singularity/e2e/security"
 
-	singularitykey "github.com/sylabs/singularity/e2e/key"
+	"github.com/sylabs/singularity/e2e/actions"
 
-	singularityinspect "github.com/sylabs/singularity/e2e/inspect"
+	"github.com/sylabs/singularity/e2e/cache"
 
-	singularityverify "github.com/sylabs/singularity/e2e/verify"
+	"github.com/sylabs/singularity/e2e/cmdenvvars"
 
-=======
->>>>>>> d1166659
-	"github.com/sylabs/singularity/e2e/actions"
-	"github.com/sylabs/singularity/e2e/cache"
-	"github.com/sylabs/singularity/e2e/cmdenvvars"
 	"github.com/sylabs/singularity/e2e/docker"
+
 	"github.com/sylabs/singularity/e2e/help"
+
 	"github.com/sylabs/singularity/e2e/imgbuild"
+
 	"github.com/sylabs/singularity/e2e/inspect"
+
 	"github.com/sylabs/singularity/e2e/instance"
+
 	"github.com/sylabs/singularity/e2e/internal/e2e"
+
 	"github.com/sylabs/singularity/e2e/key"
+
 	"github.com/sylabs/singularity/e2e/oci"
+
 	"github.com/sylabs/singularity/e2e/pull"
+
 	"github.com/sylabs/singularity/e2e/push"
+
 	"github.com/sylabs/singularity/e2e/regressions"
+
 	"github.com/sylabs/singularity/e2e/remote"
+
 	"github.com/sylabs/singularity/e2e/sign"
+
 	"github.com/sylabs/singularity/e2e/verify"
+
 	"github.com/sylabs/singularity/e2e/version"
+
 	"github.com/sylabs/singularity/internal/pkg/buildcfg"
 
 	singularityenv "github.com/sylabs/singularity/e2e/env"
@@ -140,27 +149,8 @@
 	defer e2e.KillRegistry(t, testenv)
 
 	// RunE2ETests by functionality
-
 	suites := map[string]func(*testing.T){
-<<<<<<< HEAD
-		"SECURITY":   security.RunE2ETests(testenv),
-		"KEY":        singularitykey.RunE2ETests(testenv),
-		"ACTIONS":    actions.RunE2ETests(testenv),
-		"BUILD":      imgbuild.RunE2ETests(testenv),
-		"CMDENVVARS": cmdenvvars.RunE2ETests(testenv),
-		"DOCKER":     docker.RunE2ETests(testenv),
-		"ENV":        singularityenv.RunE2ETests(testenv),
-		"HELP":       help.RunE2ETests(testenv),
-		"INSPECT":    singularityinspect.RunE2ETests(testenv),
-		"INSTANCE":   instance.RunE2ETests(testenv),
-		"OCI":        oci.RunE2ETests(testenv),
-		"PULL":       pull.RunE2ETests(testenv),
-		"PUSH":       push.RunE2ETests(testenv),
-		"REMOTE":     remote.RunE2ETests(testenv),
-		"VERIFY":     singularityverify.RunE2ETests(testenv),
-		"VERSION":    version.RunE2ETests(testenv),
-		"CACHE":      singularitycache.RunE2ETests(testenv),
-=======
+		"SECURITY":    security.RunE2ETests(testenv),
 		"ACTIONS":     actions.RunE2ETests(testenv),
 		"BUILD":       imgbuild.RunE2ETests(testenv),
 		"CACHE":       cache.RunE2ETests(testenv),
@@ -179,7 +169,6 @@
 		"VERIFY":      verify.RunE2ETests(testenv),
 		"VERSION":     version.RunE2ETests(testenv),
 		"REGRESSIONS": regressions.RunE2ETests(testenv),
->>>>>>> d1166659
 	}
 
 	for name, fn := range suites {
