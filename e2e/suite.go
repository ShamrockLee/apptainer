// Copyright (c) 2019, Sylabs Inc. All rights reserved.
// This software is licensed under a 3-clause BSD license. Please consult the
// LICENSE.md file distributed with the sources of this project regarding your
// rights to use or distribute this software.

package e2e

import (
	"flag"
	"io/ioutil"
	"log"
	"os"
	"os/exec"
	"path"
	"path/filepath"
	"syscall"
	"testing"

	"github.com/sylabs/singularity/e2e/actions"
	"github.com/sylabs/singularity/e2e/docker"
	"github.com/sylabs/singularity/e2e/imgbuild"
	"github.com/sylabs/singularity/e2e/instance"
	"github.com/sylabs/singularity/e2e/pull"
	"github.com/sylabs/singularity/e2e/remote"
	"github.com/sylabs/singularity/internal/pkg/buildcfg"
	useragent "github.com/sylabs/singularity/pkg/util/user-agent"
)

var runDisabled = flag.Bool("run_disabled", false, "run tests that have been temporarily disabled")

// Run is the main func for the test framework, initializes the required vars
// and sets the environment for the RunE2ETests framework
func Run(t *testing.T) {
	flag.Parse()

	if *runDisabled {
		os.Setenv("E2E_RUN_DISABLED", "true")
	}
	// init buildcfg values
	useragent.InitValue(buildcfg.PACKAGE_NAME, buildcfg.PACKAGE_VERSION)

	// Ensure binary is in $PATH
	cmdPath := filepath.Join(buildcfg.BINDIR, "singularity")
	if _, err := exec.LookPath(cmdPath); err != nil {
		log.Fatalf("singularity is not installed on this system: %v", err)
	}

	os.Setenv("E2E_CMD_PATH", cmdPath)

	sysconfdir := func(fn string) string {
		return filepath.Join(buildcfg.SYSCONFDIR, "singularity", fn)
	}

	// Ensure config files are installed
	configFiles := []string{
		sysconfdir("singularity.conf"),
		sysconfdir("ecl.toml"),
		sysconfdir("capability.json"),
		sysconfdir("nvliblist.conf"),
	}

	for _, cf := range configFiles {
		if fi, err := os.Stat(cf); err != nil {
			log.Fatalf("%s is not installed on this system: %v", cf, err)
		} else if !fi.Mode().IsRegular() {
			log.Fatalf("%s is not a regular file", cf)
		} else if fi.Sys().(*syscall.Stat_t).Uid != 0 {
			log.Fatalf("%s must be owned by root", cf)
		}
	}

	// Make temp dir for tests
	name, err := ioutil.TempDir("", "stest.")
	if err != nil {
		log.Fatalf("failed to create temporary directory: %v", err)
	}
	defer os.RemoveAll(name)
	if err := os.Chmod(name, 0777); err != nil {
		log.Fatalf("failed to chmod temporary directory: %v", err)
	}
	os.Setenv("E2E_TEST_DIR", name)

	// Build a base image for tests
	imagePath := path.Join(name, "test.sif")
	os.Setenv("E2E_IMAGE_PATH", imagePath)
	defer os.Remove(imagePath)

	// RunE2ETests by functionality

	t.Run("BUILD", imgbuild.RunE2ETests)

	t.Run("ACTIONS", actions.RunE2ETests)

	t.Run("DOCKER", docker.RunE2ETests)

	t.Run("PULL", pull.RunE2ETests)
<<<<<<< HEAD
	t.Run("REMOTE", remote.RunE2ETests)
=======

	t.Run("INSTANCE", instance.RunE2ETests)

>>>>>>> ea562df9
}<|MERGE_RESOLUTION|>--- conflicted
+++ resolved
@@ -94,11 +94,9 @@
 	t.Run("DOCKER", docker.RunE2ETests)
 
 	t.Run("PULL", pull.RunE2ETests)
-<<<<<<< HEAD
+  
 	t.Run("REMOTE", remote.RunE2ETests)
-=======
 
 	t.Run("INSTANCE", instance.RunE2ETests)
 
->>>>>>> ea562df9
 }