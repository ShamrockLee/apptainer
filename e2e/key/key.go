// Copyright (c) 2019, Sylabs Inc. All rights reserved.
// This software is licensed under a 3-clause BSD license. Please consult the
// LICENSE.md file distributed with the sources of this project regarding your
// rights to use or distribute this software.

package key

import (
	"fmt"
	"os"
	"path/filepath"
	"testing"

	"github.com/sylabs/singularity/e2e/internal/e2e"
)

type ctx struct {
	env                    e2e.TestEnv
	publicExportPath       string
	publicExportASCIIPath  string
	privateExportPath      string
	privateExportASCIIPath string
	keyRing                string
}

func (c *ctx) singularityKeyList(t *testing.T) {

	printOut := func(t *testing.T, r *e2e.SingularityCmdResult) {
		fmt.Println("STDOUT: ", string(r.Stdout))
	}

	c.env.RunSingularity(
		t,
		e2e.WithPrivileges(false),
		e2e.WithCommand("key"),
		e2e.WithArgs("list"),
		//		e2e.PostRun(func(t *testing.T) {
		//			defer os.Remove(defFile)
		//			defer os.RemoveAll(imagePath)
		//
		//			e2e.DefinitionImageVerify(t, c.env.CmdPath, imagePath, tt.dfd)
		//		}),
		e2e.ExpectExit(0, printOut),
	)
}

func (c *ctx) singularityKeyNewpair(t *testing.T) {
	tests := []struct {
		name       string
		consoleOps []e2e.SingularityConsoleOp
	}{
		{
			name: "newpair",
			consoleOps: []e2e.SingularityConsoleOp{
				e2e.ConsoleSendLine("e2e test key; do not use"),
				e2e.ConsoleSendLine("westley@sylabs.io"),
				e2e.ConsoleSendLine("E2E test key; do not use"),
				e2e.ConsoleSendLine("e2etests"),
				e2e.ConsoleSendLine("e2etests"),
				e2e.ConsoleSendLine("n"),
			},
		},
	}

	for _, tt := range tests {
		c.env.RunSingularity(
			t,
			e2e.WithPrivileges(false),
			e2e.ConsoleRun(tt.consoleOps...),
			e2e.WithCommand("key"),
			e2e.WithArgs("newpair"),
			e2e.ExpectExit(0),
		)
	}
}

// singularityKeyExport will export a private, and public (binary and ASCII) key.
func (c *ctx) singularityKeyExport(t *testing.T) {
	tests := []struct {
		name       string
		armor      bool
		secret     bool
		exportPath string
		consoleOps []e2e.SingularityConsoleOp
	}{
		{
			name:       "export public binary",
			exportPath: c.publicExportPath,
			armor:      false,
			secret:     false,
			consoleOps: []e2e.SingularityConsoleOp{
				e2e.ConsoleSendLine("0"),
			},
		},
		{
			name:       "export private binary",
			exportPath: c.publicExportPath,
			armor:      false,
			secret:     true,
			consoleOps: []e2e.SingularityConsoleOp{
				e2e.ConsoleSendLine("0"),
				e2e.ConsoleSendLine("e2etests"),
			},
		},
	}

	prepCmd := func(exportPath string, secret, armor bool) []string {
		cmd := []string{"export"}

		if armor {
			cmd = append(cmd, "--armor")
		}
		if secret {
			cmd = append(cmd, "--secret")
		}

		cmd = append(cmd, exportPath)
<<<<<<< HEAD

		return cmd
	}

=======

		return cmd
	}

>>>>>>> d86e779f
	for _, tt := range tests {
		c.env.RunSingularity(
			t,
			e2e.WithPrivileges(false),
			e2e.WithCommand("key"),
			e2e.WithArgs(prepCmd(tt.exportPath, tt.secret, tt.armor)...),
			e2e.ConsoleRun(tt.consoleOps...),
			e2e.ExpectExit(0),
		)
	}
}

func (c *ctx) singularityResetKeyring(t *testing.T) {
	fmt.Println("EENNNVVVV: ", os.Getenv("SINGULARITY_SYPGPDIR"))
	fmt.Println("Removing: ", c.keyRing)

<<<<<<< HEAD
	//if err := os.RemoveAll(c.keyRing); err != nil {
	//	t.Fatalf("unable to remove tmp keyring: %s", err)
	//}
=======
	if err := os.Setenv("SINGULARITY_SYPGPDIR", c.keyRing); err != nil {
		t.Fatalf("unable to set keyring directory: %s", err)
	}

	fmt.Println("EENNNVVVV: ", os.Getenv("SINGULARITY_SYPGPDIR"))
>>>>>>> d86e779f
}

// RunE2ETests is the main func to trigger the test suite
func RunE2ETests(env e2e.TestEnv) func(*testing.T) {
	c := &ctx{
		env:                    env,
		publicExportPath:       filepath.Join(env.TestDir, "public_key.asc"),
		publicExportASCIIPath:  filepath.Join(env.TestDir, "public_ascii_key.asc"),
		privateExportPath:      filepath.Join(env.TestDir, "private_key.asc"),
		privateExportASCIIPath: filepath.Join(env.TestDir, "private_ascii_key.asc"),
		keyRing:                filepath.Join(env.TestDir, "sypgp-test-keyring"),
<<<<<<< HEAD
	}

	if err := os.Setenv("SINGULARITY_SYPGPDIR", c.keyRing); err != nil {
		panic(fmt.Sprintf("unable to set keyring: %s", err))
	}

=======
	}

	if err := os.Setenv("SINGULARITY_SYPGPDIR", c.keyRing); err != nil {
		panic(fmt.Sprintf("unable to set keyring: %s", err))
	}

>>>>>>> d86e779f
	fmt.Println("NEW__EENNNVVVV: ", os.Getenv("SINGULARITY_SYPGPDIR"))

	return func(t *testing.T) {
		t.Run("singularityKeyList", c.singularityKeyList)
		t.Run("singularityKeyNewpair", c.singularityKeyNewpair)
		t.Run("singularityKeyList", c.singularityKeyList)
		t.Run("singularityKeyExport", c.singularityKeyExport)
<<<<<<< HEAD
		t.Run("singularityResetKeyring", c.singularityResetKeyring)
		//t.Run("singularityKeyList", c.singularityKeyList)
=======
		//t.Run("singularityResetKeyring", c.singularityResetKeyring)
		t.Run("singularityKeyList", c.singularityKeyList)
>>>>>>> d86e779f
	}
}<|MERGE_RESOLUTION|>--- conflicted
+++ resolved
@@ -26,7 +26,7 @@
 func (c *ctx) singularityKeyList(t *testing.T) {
 
 	printOut := func(t *testing.T, r *e2e.SingularityCmdResult) {
-		fmt.Println("STDOUT: ", string(r.Stdout))
+		t.Log("stdout from 'key list' : ", string(r.Stdout))
 	}
 
 	c.env.RunSingularity(
@@ -34,12 +34,6 @@
 		e2e.WithPrivileges(false),
 		e2e.WithCommand("key"),
 		e2e.WithArgs("list"),
-		//		e2e.PostRun(func(t *testing.T) {
-		//			defer os.Remove(defFile)
-		//			defer os.RemoveAll(imagePath)
-		//
-		//			e2e.DefinitionImageVerify(t, c.env.CmdPath, imagePath, tt.dfd)
-		//		}),
 		e2e.ExpectExit(0, printOut),
 	)
 }
@@ -72,6 +66,7 @@
 			e2e.ExpectExit(0),
 		)
 	}
+	//t.Run("singularityKeyExport", c.singularityKeyExport)
 }
 
 // singularityKeyExport will export a private, and public (binary and ASCII) key.
@@ -94,8 +89,27 @@
 		},
 		{
 			name:       "export private binary",
-			exportPath: c.publicExportPath,
+			exportPath: c.privateExportPath,
 			armor:      false,
+			secret:     true,
+			consoleOps: []e2e.SingularityConsoleOp{
+				e2e.ConsoleSendLine("0"),
+				e2e.ConsoleSendLine("e2etests"),
+			},
+		},
+		{
+			name:       "export public ascii",
+			exportPath: c.publicExportASCIIPath,
+			armor:      true,
+			secret:     false,
+			consoleOps: []e2e.SingularityConsoleOp{
+				e2e.ConsoleSendLine("0"),
+			},
+		},
+		{
+			name:       "export private ascii",
+			exportPath: c.privateExportASCIIPath,
+			armor:      true,
 			secret:     true,
 			consoleOps: []e2e.SingularityConsoleOp{
 				e2e.ConsoleSendLine("0"),
@@ -115,17 +129,10 @@
 		}
 
 		cmd = append(cmd, exportPath)
-<<<<<<< HEAD
 
 		return cmd
 	}
 
-=======
-
-		return cmd
-	}
-
->>>>>>> d86e779f
 	for _, tt := range tests {
 		c.env.RunSingularity(
 			t,
@@ -138,21 +145,66 @@
 	}
 }
 
+// singularityKeyImport will export a private, and public (binary and ASCII) key.
+func (c *ctx) singularityKeyImport(t *testing.T) {
+	tests := []struct {
+		name       string
+		exportPath string
+		consoleOps []e2e.SingularityConsoleOp
+	}{
+		{
+			name:       "import public binary",
+			exportPath: c.publicExportPath,
+			consoleOps: []e2e.SingularityConsoleOp{},
+		},
+		{
+			name:       "import private binary",
+			exportPath: c.privateExportPath,
+			consoleOps: []e2e.SingularityConsoleOp{
+				e2e.ConsoleSendLine("e2etests"),
+				e2e.ConsoleSendLine("e2etests"),
+				e2e.ConsoleSendLine("e2etests"),
+			},
+		},
+		{
+			name:       "import public ascii",
+			exportPath: c.publicExportASCIIPath,
+			consoleOps: []e2e.SingularityConsoleOp{},
+		},
+		{
+			name:       "import private ascii",
+			exportPath: c.privateExportASCIIPath,
+			consoleOps: []e2e.SingularityConsoleOp{
+				e2e.ConsoleSendLine("e2etests"),
+				e2e.ConsoleSendLine("e2etests"),
+				e2e.ConsoleSendLine("e2etests"),
+			},
+		},
+	}
+
+	prepCmd := func(exportPath string) []string {
+		return []string{"import", exportPath}
+	}
+
+	for _, tt := range tests {
+		c.singularityResetKeyring(t) // Remove the tmp keyring before each import
+		c.env.RunSingularity(
+			t,
+			e2e.WithPrivileges(false),
+			e2e.WithCommand("key"),
+			e2e.WithArgs(prepCmd(tt.exportPath)...),
+			e2e.ConsoleRun(tt.consoleOps...),
+			e2e.ExpectExit(0),
+		)
+	}
+	//t.Run("singularityKeyExport", c.singularityKeyExport)
+}
+
 func (c *ctx) singularityResetKeyring(t *testing.T) {
-	fmt.Println("EENNNVVVV: ", os.Getenv("SINGULARITY_SYPGPDIR"))
-	fmt.Println("Removing: ", c.keyRing)
-
-<<<<<<< HEAD
-	//if err := os.RemoveAll(c.keyRing); err != nil {
-	//	t.Fatalf("unable to remove tmp keyring: %s", err)
-	//}
-=======
-	if err := os.Setenv("SINGULARITY_SYPGPDIR", c.keyRing); err != nil {
-		t.Fatalf("unable to set keyring directory: %s", err)
-	}
-
-	fmt.Println("EENNNVVVV: ", os.Getenv("SINGULARITY_SYPGPDIR"))
->>>>>>> d86e779f
+	// TODO: run this as non-root
+	if err := os.RemoveAll(c.keyRing); err != nil {
+		t.Fatalf("unable to remove tmp keyring directory: %s", err)
+	}
 }
 
 // RunE2ETests is the main func to trigger the test suite
@@ -164,34 +216,20 @@
 		privateExportPath:      filepath.Join(env.TestDir, "private_key.asc"),
 		privateExportASCIIPath: filepath.Join(env.TestDir, "private_ascii_key.asc"),
 		keyRing:                filepath.Join(env.TestDir, "sypgp-test-keyring"),
-<<<<<<< HEAD
 	}
 
 	if err := os.Setenv("SINGULARITY_SYPGPDIR", c.keyRing); err != nil {
 		panic(fmt.Sprintf("unable to set keyring: %s", err))
 	}
 
-=======
-	}
-
-	if err := os.Setenv("SINGULARITY_SYPGPDIR", c.keyRing); err != nil {
-		panic(fmt.Sprintf("unable to set keyring: %s", err))
-	}
-
->>>>>>> d86e779f
-	fmt.Println("NEW__EENNNVVVV: ", os.Getenv("SINGULARITY_SYPGPDIR"))
-
 	return func(t *testing.T) {
-		t.Run("singularityKeyList", c.singularityKeyList)
-		t.Run("singularityKeyNewpair", c.singularityKeyNewpair)
-		t.Run("singularityKeyList", c.singularityKeyList)
-		t.Run("singularityKeyExport", c.singularityKeyExport)
-<<<<<<< HEAD
-		t.Run("singularityResetKeyring", c.singularityResetKeyring)
-		//t.Run("singularityKeyList", c.singularityKeyList)
-=======
-		//t.Run("singularityResetKeyring", c.singularityResetKeyring)
-		t.Run("singularityKeyList", c.singularityKeyList)
->>>>>>> d86e779f
+		//t.Run("singularityKeyNewpairAndExport", c.singularityKeyNewpair)
+		//t.Run("singularityKeyImportAndExport", c.singularityKeyImport)
+		t.Run("singularityKeyNewpair", c.singularityKeyNewpair) // Generate a newpair (required for the other tests)
+		t.Run("singularityKeyExport", c.singularityKeyExport)   // Export the newpair
+		t.Run("singularityKeyImport", c.singularityKeyImport)   // Import the newpair (this will delete the old, tmp keyring before importing)
+		t.Run("singularityKeyExport", c.singularityKeyExport)   // Re-export them, again (this will catch any issues if Singularity cant import correctly)
+		t.Run("singularityKeyImport", c.singularityKeyImport)   // Finally, Re-import them
+		t.Run("singularityKeyList", c.singularityKeyList)       // Then run 'key list' just because
 	}
 }