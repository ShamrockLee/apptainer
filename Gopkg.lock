--- conflicted
+++ resolved
@@ -14,16 +14,16 @@
   revision = "3a771d992973f24aa725d07868b467d1ddfceafb"
 
 [[projects]]
+  name = "github.com/blang/semver"
+  packages = ["."]
+  revision = "2ee87856327ba09384cabd113bc6b5d174e9ec0f"
+  version = "v3.5.1"
+
+[[projects]]
   branch = "master"
   name = "github.com/containerd/continuity"
   packages = ["pathdriver"]
   revision = "246e49050efdf45e8f17fbbcf1547ee376f9939e"
-
-[[projects]]
-  name = "github.com/blang/semver"
-  packages = ["."]
-  revision = "2ee87856327ba09384cabd113bc6b5d174e9ec0f"
-  version = "v3.5.1"
 
 [[projects]]
   branch = "master"
@@ -172,7 +172,7 @@
     "bson",
     "internal/json"
   ]
-  revision = "efe0945164a7e582241f37ae8983c075f8f2e870"
+  revision = "113d3961e7311526535a1ef7042196563d442761"
 
 [[projects]]
   name = "github.com/gogo/protobuf"
@@ -366,13 +366,13 @@
     ".",
     "doc"
   ]
-  revision = "c439c4fa093711d42e1b01acb1235b52004753c1"
+  revision = "1e58aa3361fd650121dceeedc399e7189c05674a"
 
 [[projects]]
   name = "github.com/spf13/pflag"
   packages = ["."]
-  revision = "e57e3eeb33f795204c1ca35f56c44f83227c6e66"
-  version = "v1.0.0"
+  revision = "583c0c0531f06d5278b7d917446061adc344b5cd"
+  version = "v1.0.1"
 
 [[projects]]
   branch = "master"
@@ -396,7 +396,7 @@
   branch = "master"
   name = "github.com/xeipuuv/gojsonschema"
   packages = ["."]
-  revision = "9ff6d6c47f3f5de55acc6f464d6e3719b02818ae"
+  revision = "1d523034197ff1f222f6429836dd36a2457a1874"
 
 [[projects]]
   branch = "master"
@@ -418,7 +418,7 @@
     "openpgp/s2k",
     "ssh/terminal"
   ]
-  revision = "c3a3ad6d03f7a915c0f7e194b7152974bb73d287"
+  revision = "027cca12c2d63e3d62b670d901e8a2c95854feec"
 
 [[projects]]
   branch = "master"
@@ -438,27 +438,23 @@
     "unix",
     "windows"
   ]
-  revision = "7ceb54c8418b8f9cdf0177b511d5cbb06e9fae39"
+  revision = "6c888cc515d3ed83fc103cf1d84468aad274b0a7"
 
 [[projects]]
   name = "gopkg.in/cheggaaa/pb.v1"
   packages = ["."]
-  revision = "72b964305fba1230d3d818711138195f22b9ceea"
-  version = "v1.0.22"
+  revision = "2af8bbdea9e99e83b3ac400d8f6b6d1b8cbbf338"
+  version = "v1.0.25"
 
 [[projects]]
   name = "gopkg.in/yaml.v2"
   packages = ["."]
-  revision = "7f97868eec74b32b0982dd158a51a446d1da7eb5"
-  version = "v2.1.1"
+  revision = "5420a8b6744d3b0345ab293f6fcba19c978f1183"
+  version = "v2.2.1"
 
 [solve-meta]
   analyzer-name = "dep"
   analyzer-version = 1
-<<<<<<< HEAD
-  inputs-digest = "2439e951698f061f2ef0a3e5b407f05665fad8a2dd85a378aeae113dbd3d36ad"
-=======
-  inputs-digest = "6663a6d49c0ba133f4900dcdd5c78ae3231e56f3da9d3a1f06dadc7eb826671b"
->>>>>>> 09c02ec3
+  inputs-digest = "a9b7c3b5fdb65ff4d24bc528a9be34bcbf91ce0dc348dffd46c656f5ec8a555a"
   solver-name = "gps-cdcl"
   solver-version = 1