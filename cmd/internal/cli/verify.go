// Copyright (c) 2017-2019, Sylabs Inc. All rights reserved.
// This software is licensed under a 3-clause BSD license. Please consult the
// LICENSE.md file distributed with the sources of this project regarding your
// rights to use or distribute this software.

package cli

import (
	"fmt"
	"os"

	"github.com/spf13/cobra"
	"github.com/sylabs/singularity/docs"
	scs "github.com/sylabs/singularity/internal/pkg/remote"
	"github.com/sylabs/singularity/internal/pkg/sylog"
	"github.com/sylabs/singularity/pkg/signing"
)

var (
	sifGroupID  uint32 // -g groupid specification
	sifDescID   uint32 // -i id specification
	localVerify bool   // -l flag
)

func init() {
	VerifyCmd.Flags().SetInterspersed(false)

	// -l, --local flag
	VerifyCmd.Flags().BoolVarP(&localVerify, "local", "l", false, "only verify with local keys")
	VerifyCmd.Flags().SetAnnotation("local", "envkey", []string{"LOCAL_VERIFY"})

	VerifyCmd.Flags().StringVarP(&keyServerURI, "url", "u", defaultKeyServer, "key server URL")
	VerifyCmd.Flags().SetAnnotation("url", "envkey", []string{"URL"})
	VerifyCmd.Flags().Uint32VarP(&sifGroupID, "groupid", "g", 0, "group ID to be verified")
	VerifyCmd.Flags().Uint32VarP(&sifDescID, "id", "i", 0, "descriptor ID to be verified")
	SingularityCmd.AddCommand(VerifyCmd)
}

// VerifyCmd singularity verify
var VerifyCmd = &cobra.Command{
	DisableFlagsInUseLine: true,
	Args:                  cobra.ExactArgs(1),
	PreRun:                sylabsToken,

	Run: func(cmd *cobra.Command, args []string) {
		handleVerifyFlags(cmd)

		// args[0] contains image path
		fmt.Printf("Verifying image: %s\n", args[0])
		doVerifyCmd(args[0], keyServerURI)
	},

	Use:     docs.VerifyUse,
	Short:   docs.VerifyShort,
	Long:    docs.VerifyLong,
	Example: docs.VerifyExample,
}

func doVerifyCmd(cpath, url string) {
	if sifGroupID != 0 && sifDescID != 0 {
		sylog.Fatalf("only one of -i or -g may be set")
	}

	var isGroup bool
	var id uint32
	if sifGroupID != 0 {
		isGroup = true
		id = sifGroupID
	} else {
		id = sifDescID
	}

<<<<<<< HEAD
	notLocalKey, err := signing.Verify(cpath, url, id, isGroup, authToken, localVerify, false)
	if err != nil {
		sylog.Fatalf("%v", err)
	}
	if notLocalKey {
		os.Exit(1)
=======
	return signing.Verify(cpath, url, id, isGroup, authToken, false)
}

func handleVerifyFlags(cmd *cobra.Command) {
	// if we can load config and if default endpoint is set, use that
	// otherwise fall back on regular authtoken and URI behavior
	endpoint, err := sylabsRemote(remoteConfig)
	if err == scs.ErrNoDefault {
		sylog.Warningf("No default remote in use, falling back to: %v", keyServerURI)
		return
	} else if err != nil {
		sylog.Fatalf("Unable to load remote configuration: %v", err)
	}

	authToken = endpoint.Token
	if !cmd.Flags().Lookup("keystore").Changed {
		uri, err := endpoint.GetServiceURI("keystore")
		if err != nil {
			sylog.Fatalf("Unable to get library service URI: %v", err)
		}
		keyServerURI = uri
>>>>>>> c430196e
	}
}<|MERGE_RESOLUTION|>--- conflicted
+++ resolved
@@ -70,15 +70,13 @@
 		id = sifDescID
 	}
 
-<<<<<<< HEAD
 	notLocalKey, err := signing.Verify(cpath, url, id, isGroup, authToken, localVerify, false)
 	if err != nil {
 		sylog.Fatalf("%v", err)
 	}
 	if notLocalKey {
 		os.Exit(1)
-=======
-	return signing.Verify(cpath, url, id, isGroup, authToken, false)
+	}
 }
 
 func handleVerifyFlags(cmd *cobra.Command) {
@@ -99,6 +97,5 @@
 			sylog.Fatalf("Unable to get library service URI: %v", err)
 		}
 		keyServerURI = uri
->>>>>>> c430196e
 	}
 }